--- conflicted
+++ resolved
@@ -56,12 +56,6 @@
   Error_MessageTruncated = 2,
 };
 
-<<<<<<< HEAD
-enum class QueueConcurrency {
-  Single_Producer_Single_Consumer = 0,
-  Multi_Producer_Single_Consumer = 1,
-};
-=======
 namespace detail {
 template <typename T, typename = void>
 struct has_try_enqueue : std::false_type {};
@@ -85,7 +79,6 @@
 template <typename T>
 inline constexpr bool has_try_dequeue_v = has_try_dequeue<T>::value;
 } // namespace detail
->>>>>>> 7df9670e
 
 /**
  * @brief A logger class for logging messages.
@@ -94,13 +87,6 @@
  * format string you want to log. For instance: The log level, the log region,
  * the file name, the line number, etc. See examples or tests for some ideas.
  *
-<<<<<<< HEAD
- * NOTE: by default, it is built on a single input/single output queue. You have
- * to specify QueueConcurrency for other types of queues. Otherwise, do not call
- * Log or PrintAndClearLogQueue from multiple threads.
- *
-=======
->>>>>>> 7df9670e
  * @tparam LogData The type of the data to be logged.
  * @tparam MaxNumMessages The maximum number of messages that can be enqueud at
  * once. If this number is exceeded, the logger will return an error.
@@ -109,18 +95,6 @@
  * @tparam SequenceNumber This number is incremented when the message is
  * enqueued. It is assumed that your non-realtime logger increments and logs it
  * on Log.
-<<<<<<< HEAD
- * @tparam QueueConcurrency The concurrency type of the internal queue.
- * The default Single_Producer_Single_Consumer is for the simplest queue that
- * works in single-producer thread model.
- * Multi_Producer_Single_Consumer is for such an application that needs to
- * handle multiple logging clients.
- */
-template <typename LogData, size_t MaxNumMessages, size_t MaxMessageLength,
-          std::atomic<std::size_t> &SequenceNumber,
-          QueueConcurrency Concurrency =
-              QueueConcurrency::Single_Producer_Single_Consumer>
-=======
  * @tparam QType is the configurable underlying queue. By default it is a SPSC
  * queue from moodycamel. WARNING! It is up to the user to ensure this queue
  * type is real-time safe!!
@@ -128,7 +102,6 @@
 template <typename LogData, size_t MaxNumMessages, size_t MaxMessageLength,
           std::atomic<std::size_t> &SequenceNumber,
           template <typename> class QType = moodycamel::ReaderWriterQueue>
->>>>>>> 7df9670e
 class Logger {
 public:
   using InternalLogData = BasicLogData<LogData, MaxMessageLength>;
@@ -320,59 +293,7 @@
   }
 
 private:
-<<<<<<< HEAD
-  struct InternalLogData {
-    LogData mLogData{};
-    size_t mSequenceNumber{};
-    std::array<char, MaxMessageLength> mMessage{};
-  };
-
-  class InternalQueue {
-  public:
-    virtual ~InternalQueue() = default;
-    virtual bool tryEnqueue(InternalLogData &&value) = 0;
-    virtual bool tryDequeue(InternalLogData &value) = 0;
-  };
-  class InternalQueueSPSC : public InternalQueue {
-    moodycamel::ReaderWriterQueue<InternalLogData> mQueue{MaxNumMessages};
-
-  public:
-    bool tryEnqueue(InternalLogData &&value) override {
-      return mQueue.try_enqueue(std::move(value));
-    }
-    bool tryDequeue(InternalLogData &value) override {
-      return mQueue.try_dequeue(value);
-    }
-  };
-  class InternalQueueMPSC : public InternalQueue {
-    farbot::fifo<InternalLogData, farbot::fifo_options::concurrency::single,
-                 farbot::fifo_options::concurrency::multiple,
-                 farbot::fifo_options::full_empty_failure_mode::return_false_on_full_or_empty,
-                 farbot::fifo_options::full_empty_failure_mode::overwrite_or_return_default>
-        mQueue{MaxNumMessages};
-
-  public:
-    InternalQueueMPSC() {
-        static_assert((MaxNumMessages & (MaxNumMessages - 1)) == 0 ||
-                      Concurrency != QueueConcurrency::Multi_Producer_Single_Consumer,
-                      "you have to assign 2^n to MaxNumMessages (farbot backend restriction)");
-    }
-    bool tryEnqueue(InternalLogData &&value) override {
-      return mQueue.push(std::move(value));
-    }
-    bool tryDequeue(InternalLogData &value) override {
-      return mQueue.pop(value);
-    }
-  };
-
-  std::unique_ptr<InternalQueue> mQueue{
-      Concurrency == QueueConcurrency::Single_Producer_Single_Consumer
-          ? (std::unique_ptr<InternalQueue>)
-                std::make_unique<InternalQueueSPSC>()
-          : std::make_unique<InternalQueueMPSC>()};
-=======
   InternalQType mQueue{MaxNumMessages};
->>>>>>> 7df9670e
 };
 
 /**
